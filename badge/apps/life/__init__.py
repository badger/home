--- conflicted
+++ resolved
@@ -321,9 +321,7 @@
         game.randomize()
         show_info = True
         info_message = "Regenerated!"
-        info_timer = io.ticks + 1000  # Show "Regenerated" for 1 second
-    
-<<<<<<< HEAD
+        info_timer = io.ticks + 1000  # Show "Regenerated" for 1 second    
     if io.BUTTON_C in io.pressed:
         # Cycle palette
         palette_names = list(NEIGHBOR_PALETTES.keys())
@@ -333,12 +331,10 @@
         show_info = True
         info_message = f"Palette: {palette_names[next_index]}"
         info_timer = io.ticks + 1000  # Show palette name for 1 second
-=======
     # Check for auto-regeneration every 10 minutes
     if io.ticks - game.last_regen > game.regen_interval:
         game.randomize()
         # Don't show message for automatic regeneration
->>>>>>> 257900f1
     
     # Update game logic
     if io.ticks - game.last_update > game.update_interval:
