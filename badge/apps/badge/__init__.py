--- conflicted
+++ resolved
@@ -50,10 +50,6 @@
         # Insert '/' (root of the badge filesystem) at the front of sys.path so a local
         # `secrets.py` can be imported on the device. Clean up sys.path afterwards.
         sys.path.insert(0, "/")
-<<<<<<< HEAD
-        from secrets import WIFI_PASSWORD, WIFI_SSID, GITHUB_USERNAME, GITHUB_TOKEN
-        sys.path.pop(0)
-=======
         try:
             from secrets import WIFI_PASSWORD, WIFI_SSID, GITHUB_USERNAME
         finally:
@@ -62,7 +58,6 @@
                 sys.path.pop(0)
             except Exception:
                 pass
->>>>>>> 7c5198d0
     except ImportError:
         # If the user hasn't created a secrets.py file, fall back to None so
         # the rest of the app can detect missing credentials and show helpful UI.
@@ -219,18 +214,6 @@
 
 def get_contrib_data(user, force_update=False):
     message(f"Getting contribution data for {user.handle}...")
-<<<<<<< HEAD
-    yield from async_fetch_to_disk(CONTRIB_URL.format(user=user.handle), "/contrib_data.json", force_update)
-    r = json.loads(open("/contrib_data.json", "r").read())
-    user.contribs = r.get("total_contributions", 0)
-    user.contribution_data = [[0 for _ in range(53)] for _ in range(7)]
-    for w, week in enumerate(r.get("weeks", [])):
-        for day in range(7):
-            try:
-                user.contribution_data[day][w] = week.get("contribution_days", [])[day].get("level", 0)
-            except IndexError:
-                pass
-=======
     # Attempt the network fetch, but handle any network errors so the UI
     # doesn't get stuck if the endpoint is unreachable or returns invalid data.
     try:
@@ -288,7 +271,6 @@
         user.contribs = computed_total
     else:
         user.contribs = int(total)
->>>>>>> 7c5198d0
     del r
     gc.collect()
 
