--- conflicted
+++ resolved
@@ -174,17 +174,10 @@
     message(f"Getting user data for {user.handle}...")
     yield from async_fetch_to_disk(DETAILS_URL.format(user=user.handle), "/user_data.json", force_update)
     r = json.loads(open("/user_data.json", "r").read())
-<<<<<<< HEAD
-    user.name = r.get("name", "Unknown User")
+    user.name = r.get("name", user.handle) # Fallback to handle if user does not have a name
     user.handle = r.get("login", "Unknown Handle")
     user.followers = r.get("followers", 0)
     user.repos = r.get("public_repos", 0)
-=======
-    user.name = r.get("name", user.handle) # Fallback to handle if user does not have a name
-    user.handle = r["login"]
-    user.followers = r["followers"]
-    user.repos = r["public_repos"]
->>>>>>> 59f785ac
     del r
     gc.collect()
 
